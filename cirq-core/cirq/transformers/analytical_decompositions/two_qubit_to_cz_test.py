# Copyright 2018 The Cirq Developers
#
# Licensed under the Apache License, Version 2.0 (the "License");
# you may not use this file except in compliance with the License.
# You may obtain a copy of the License at
#
#     https://www.apache.org/licenses/LICENSE-2.0
#
# Unless required by applicable law or agreed to in writing, software
# distributed under the License is distributed on an "AS IS" BASIS,
# WITHOUT WARRANTIES OR CONDITIONS OF ANY KIND, either express or implied.
# See the License for the specific language governing permissions and
# limitations under the License.

from __future__ import annotations

import cmath
import random

import numpy as np
import pytest

import cirq
from cirq import value
from cirq.testing import random_two_qubit_circuit_with_czs
from cirq.transformers.analytical_decompositions.two_qubit_to_cz import (
    _is_trivial_angle,
    _parity_interaction,
    two_qubit_matrix_to_diagonal_and_cz_operations,
)


@pytest.mark.parametrize(
    'rad,expected',
    (
        lambda err, largeErr: [
            (np.pi / 4, True),
            (np.pi / 4 + err, True),
            (np.pi / 4 + largeErr, False),
            (np.pi / 4 - err, True),
            (np.pi / 4 - largeErr, False),
            (-np.pi / 4, True),
            (-np.pi / 4 + err, True),
            (-np.pi / 4 + largeErr, False),
            (-np.pi / 4 - err, True),
            (-np.pi / 4 - largeErr, False),
            (0, True),
            (err, True),
            (largeErr, False),
            (-err, True),
            (-largeErr, False),
            (np.pi / 8, False),
            (-np.pi / 8, False),
        ]
    )(1e-8 * 2 / 3, 1e-8 * 4 / 3),
)
def test_is_trivial_angle(rad, expected) -> None:
    tolerance = 1e-8
    out = _is_trivial_angle(rad, tolerance)
    assert out == expected, f'rad = {rad}'


def _operations_to_matrix(operations, qubits):
    return cirq.Circuit(operations).unitary(
        qubit_order=cirq.QubitOrder.explicit(qubits), qubits_that_should_be_present=qubits
    )


def _random_single_partial_cz_effect():
    return cirq.dot(
        cirq.kron(cirq.testing.random_unitary(2), cirq.testing.random_unitary(2)),
        np.diag([1, 1, 1, cmath.exp(2j * random.random() * np.pi)]),
        cirq.kron(cirq.testing.random_unitary(2), cirq.testing.random_unitary(2)),
    )


def _random_double_partial_cz_effect():
    return cirq.dot(
        cirq.kron(cirq.testing.random_unitary(2), cirq.testing.random_unitary(2)),
        np.diag([1, 1, 1, cmath.exp(2j * random.random() * np.pi)]),
        cirq.kron(cirq.testing.random_unitary(2), cirq.testing.random_unitary(2)),
        np.diag([1, 1, 1, cmath.exp(2j * random.random() * np.pi)]),
        cirq.kron(cirq.testing.random_unitary(2), cirq.testing.random_unitary(2)),
    )


def _random_double_full_cz_effect():
    return cirq.dot(
        cirq.kron(cirq.testing.random_unitary(2), cirq.testing.random_unitary(2)),
        cirq.unitary(cirq.CZ),
        cirq.kron(cirq.testing.random_unitary(2), cirq.testing.random_unitary(2)),
        cirq.unitary(cirq.CZ),
        cirq.kron(cirq.testing.random_unitary(2), cirq.testing.random_unitary(2)),
    )


def assert_cz_depth_below(operations, threshold, must_be_full):
    total_cz = 0

    for op in operations:
        assert len(op.qubits) <= 2
        if len(op.qubits) == 2:
            assert isinstance(op.gate, cirq.CZPowGate)
            e = value.canonicalize_half_turns(op.gate.exponent)
            if must_be_full:
                assert e == 1
            total_cz += abs(e)

    assert total_cz <= threshold


def assert_ops_implement_unitary(q0, q1, operations, intended_effect, atol=0.01):
    actual_effect = _operations_to_matrix(operations, (q0, q1))
    assert cirq.allclose_up_to_global_phase(actual_effect, intended_effect, atol=atol)


@pytest.mark.parametrize(
    'max_partial_cz_depth,max_full_cz_depth,effect',
    [
        (0, 0, np.eye(4)),
        (0, 0, np.array([[0, 0, 0, 1], [0, 0, 1, 0], [0, 1, 0, 0], [1, 0, 0, 0j]])),
        (0, 0, cirq.unitary(cirq.CZ**0.00000001)),
        (0.5, 2, cirq.unitary(cirq.CZ**0.5)),
        (1, 1, cirq.unitary(cirq.CZ)),
        (1, 1, cirq.unitary(cirq.CNOT)),
        (
            1,
            1,
            np.array([[1, 0, 0, 1j], [0, 1, 1j, 0], [0, 1j, 1, 0], [1j, 0, 0, 1]]) * np.sqrt(0.5),
        ),
        (
            1,
            1,
            np.array([[1, 0, 0, -1j], [0, 1, -1j, 0], [0, -1j, 1, 0], [-1j, 0, 0, 1]])
            * np.sqrt(0.5),
        ),
        (
            1,
            1,
            np.array([[1, 0, 0, 1j], [0, 1, -1j, 0], [0, -1j, 1, 0], [1j, 0, 0, 1]]) * np.sqrt(0.5),
        ),
        (1.5, 3, cirq.map_eigenvalues(cirq.unitary(cirq.SWAP), lambda e: e**0.5)),
        (2, 2, cirq.unitary(cirq.SWAP).dot(cirq.unitary(cirq.CZ))),
        (3, 3, cirq.unitary(cirq.SWAP)),
        (3, 3, np.array([[0, 0, 0, 1], [0, 1, 0, 0], [0, 0, 1, 0], [1, 0, 0, 0j]])),
    ]
    + [(1, 2, _random_single_partial_cz_effect()) for _ in range(10)]
    + [(2, 2, _random_double_full_cz_effect()) for _ in range(10)]
    + [(2, 3, _random_double_partial_cz_effect()) for _ in range(10)]
    + [(3, 3, cirq.testing.random_unitary(4)) for _ in range(10)],
)
def test_two_to_ops_equivalent_and_bounded_for_known_and_random(
    max_partial_cz_depth, max_full_cz_depth, effect
) -> None:
    q0 = cirq.NamedQubit('q0')
    q1 = cirq.NamedQubit('q1')

    operations_with_partial = cirq.two_qubit_matrix_to_cz_operations(q0, q1, effect, True)
    operations_with_full = cirq.two_qubit_matrix_to_cz_operations(q0, q1, effect, False)

    assert_ops_implement_unitary(q0, q1, operations_with_partial, effect)
    assert_ops_implement_unitary(q0, q1, operations_with_full, effect)

    assert_cz_depth_below(operations_with_partial, max_partial_cz_depth, False)
    assert_cz_depth_below(operations_with_full, max_full_cz_depth, True)


def test_trivial_parity_interaction_corner_case() -> None:
    q0 = cirq.NamedQubit('q0')
    q1 = cirq.NamedQubit('q1')
    nearPi4 = np.pi / 4 * 0.99
    tolerance = 1e-2
    circuit = cirq.Circuit(_parity_interaction(q0, q1, -nearPi4, tolerance))
    assert len(circuit) == 2


def test_kak_decomposition_depth_full_cz() -> None:
    a, b = cirq.LineQubit.range(2)

    # Random.
    u = cirq.testing.random_unitary(4)
    operations_with_full = cirq.two_qubit_matrix_to_cz_operations(a, b, u, False)
    c = cirq.Circuit(operations_with_full)
    # 3 CZ, 3+1 PhasedX, 1 Z
    assert len(c) <= 8

    # Double-axis interaction.
    u = cirq.unitary(cirq.Circuit(cirq.CNOT(a, b), cirq.CNOT(b, a)))
    operations_with_part = cirq.two_qubit_matrix_to_cz_operations(a, b, u, False)
    c = cirq.Circuit(operations_with_part)
    # 2 CZ, 2+1 PhasedX, 1 Z
    assert len(c) <= 6

    # Test unoptimized/un-cleaned length of Double-axis interaction.
    u = cirq.unitary(cirq.Circuit(cirq.CNOT(a, b), cirq.CNOT(b, a)))
    operations_with_part = cirq.two_qubit_matrix_to_cz_operations(a, b, u, False, 1e-8, False)
    c = cirq.Circuit(operations_with_part)
    assert len(c) > 6  # Length should be 13 with extra Pauli gates

    # Partial single-axis interaction.
    u = cirq.unitary(cirq.CNOT**0.1)
    operations_with_part = cirq.two_qubit_matrix_to_cz_operations(a, b, u, False)
    c = cirq.Circuit(operations_with_part)
    # 2 CZ, 2+1 PhasedX, 1 Z
    assert len(c) <= 6

    # Full single-axis interaction.
    u = cirq.unitary(cirq.ControlledGate(cirq.Y))
    operations_with_part = cirq.two_qubit_matrix_to_cz_operations(a, b, u, False)
    c = cirq.Circuit(operations_with_part)
    # 1 CZ, 1+1 PhasedX, 1 Z
    assert len(c) <= 4


def test_kak_decomposition_depth_partial_cz() -> None:
    a, b = cirq.LineQubit.range(2)

    # Random.
    u = cirq.testing.random_unitary(4)
    operations_with_full = cirq.two_qubit_matrix_to_cz_operations(a, b, u, True)
    c = cirq.Circuit(operations_with_full)
    # 3 CP, 3+1 PhasedX, 1 Z
    assert len(c) <= 8

    # Double-axis interaction.
    u = cirq.unitary(cirq.Circuit(cirq.CNOT(a, b), cirq.CNOT(b, a)))
    operations_with_part = cirq.two_qubit_matrix_to_cz_operations(a, b, u, True)
    c = cirq.Circuit(operations_with_part)
    # 2 CP, 2+1 PhasedX, 1 Z
    assert len(c) <= 6

    # Partial single-axis interaction.
    u = cirq.unitary(cirq.CNOT**0.1)
    operations_with_part = cirq.two_qubit_matrix_to_cz_operations(a, b, u, True)
    c = cirq.Circuit(operations_with_part)
    # 1 CP, 1+1 PhasedX, 1 Z
    assert len(c) <= 4

    # Full single-axis interaction.
    u = cirq.unitary(cirq.ControlledGate(cirq.Y))
    operations_with_part = cirq.two_qubit_matrix_to_cz_operations(a, b, u, True)
    c = cirq.Circuit(operations_with_part)
    # 1 CP, 1+1 PhasedX, 1 Z
    assert len(c) <= 4


@pytest.mark.parametrize(
    "v",
    [
        cirq.unitary(random_two_qubit_circuit_with_czs(3)),
        cirq.unitary(random_two_qubit_circuit_with_czs(2)),
        np.diag(np.exp(1j * np.pi * np.random.random(4))),
    ],
)
def test_decompose_to_diagonal_and_circuit(v) -> None:
    b, c = cirq.LineQubit.range(2)
    diagonal, ops = two_qubit_matrix_to_diagonal_and_cz_operations(b, c, v, atol=1e-8)
    assert cirq.is_diagonal(diagonal)
    combined_circuit = cirq.Circuit(cirq.MatrixGate(diagonal)(b, c), ops)
    circuit_unitary = combined_circuit.unitary(qubits_that_should_be_present=[b, c])
    cirq.testing.assert_allclose_up_to_global_phase(circuit_unitary, v, atol=2e-6)


<<<<<<< HEAD
@pytest.mark.parametrize(
    "mat, num_czs",
    [
        (cirq.unitary(random_two_qubit_circuit_with_czs(3)), 2),
        (cirq.unitary(random_two_qubit_circuit_with_czs(2)), 2),
        (cirq.unitary(random_two_qubit_circuit_with_czs(1)), 1),
        (cirq.unitary(random_two_qubit_circuit_with_czs(0)), 0),
    ],
)
def test_decompose_to_diagonal_and_circuit_returns_circuit_with_expected_number_of_czs(
    mat, num_czs
):
    b, c = cirq.LineQubit.range(2)
    _, ops = two_qubit_matrix_to_diagonal_and_cz_operations(b, c, mat, atol=1e-8)
    circuit = cirq.Circuit(ops)
    assert len(list(circuit.findall_operations_with_gate_type(cirq.CZPowGate))) == num_czs


def test_remove_partial_czs_or_fail():
=======
def test_remove_partial_czs_or_fail() -> None:
>>>>>>> 12eab311
    CZ = cirq.CZ(*cirq.LineQubit.range(2))
    assert (
        cirq.transformers.analytical_decompositions.two_qubit_to_cz._remove_partial_czs_or_fail(
            [CZ**1e-15], atol=1e-9
        )
        == []
    )
    assert cirq.transformers.analytical_decompositions.two_qubit_to_cz._remove_partial_czs_or_fail(
        [CZ**-1, CZ], atol=1e-9
    ) == [CZ, CZ]
    with pytest.raises(ValueError):
        _ = cirq.transformers.analytical_decompositions.two_qubit_to_cz._remove_partial_czs_or_fail(
            [CZ**-0.5], atol=1e-9
        )<|MERGE_RESOLUTION|>--- conflicted
+++ resolved
@@ -261,7 +261,6 @@
     cirq.testing.assert_allclose_up_to_global_phase(circuit_unitary, v, atol=2e-6)
 
 
-<<<<<<< HEAD
 @pytest.mark.parametrize(
     "mat, num_czs",
     [
@@ -280,10 +279,7 @@
     assert len(list(circuit.findall_operations_with_gate_type(cirq.CZPowGate))) == num_czs
 
 
-def test_remove_partial_czs_or_fail():
-=======
 def test_remove_partial_czs_or_fail() -> None:
->>>>>>> 12eab311
     CZ = cirq.CZ(*cirq.LineQubit.range(2))
     assert (
         cirq.transformers.analytical_decompositions.two_qubit_to_cz._remove_partial_czs_or_fail(
